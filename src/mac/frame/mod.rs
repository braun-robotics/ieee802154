//! Partial implementation of the IEEE 802.15.4 Frame
//!
//! The main type in this module is [Frame], a type that represents an IEEE
//! 802.15.4 MAC frame. The other types in this module are supporting types
//! that are either part of [Frame] or are required to support its API.
//!
//! [Frame]: struct.Frame.html

// TODO:
// - change &mut [u8] -> bytes::BufMut
// - change &[u8] => bytes::Buf
// - remove one variant enums

use crate::mac::beacon::Beacon;
use crate::mac::command::Command;

mod frame_control;
pub mod header;
pub mod security;
use byte::{ctx::Bytes, BytesExt, TryRead, TryWrite, LE};
use ccm::aead::generic_array::typenum::consts::U16;
use cipher::{BlockCipher, BlockEncrypt, NewBlockCipher};
use header::FrameType;
pub use header::Header;

use self::security::{
    default::Unimplemented, DeviceDescriptorLookup, KeyDescriptorLookup,
    SecurityContext, SecurityError,
};

/// An IEEE 802.15.4 MAC frame
///
/// Represents a MAC frame. Can be used to [decode] a frame from bytes, or
/// [encode] a frame to bytes.
///
///
/// # Decode Errors
///
/// This function returns an error, if the bytes either don't encode a valid
/// IEEE 802.15.4 frame, or encode a frame that is not fully supported by
/// this implementation. Please refer to [`DecodeError`] for details.
///
/// # Example
///
/// ``` rust
/// use ieee802154::mac::{
///     Frame,
///     Address,
///     ShortAddress,
///     FrameType,
///     FooterMode,
///     PanId,
///     FrameSerDesContext,
/// };
/// use byte::BytesExt;
///
/// # fn main() -> Result<(), ::ieee802154::mac::frame::DecodeError> {
/// // Construct a simple MAC frame. The CRC checksum (the last 2 bytes) is
/// // invalid, for the sake of convenience.
/// let bytes = [
///     0x01u8, 0x98,           // frame control
///     0x00,                   // sequence number
///     0x12, 0x34, 0x56, 0x78, // PAN identifier and address of destination
///     0x12, 0x34, 0x9a, 0xbc, // PAN identifier and address of source
///     0xde, 0xf0,             // payload
///     0x12, 0x34,             // payload
/// ];
///
/// let frame: Frame = bytes.read_with(&mut 0, FooterMode::Explicit).unwrap();
/// let header = frame.header;
///
/// assert_eq!(frame.header.seq,       0x00);
/// assert_eq!(header.frame_type,      FrameType::Data);
/// assert_eq!(header.has_security(),  false);
/// assert_eq!(header.frame_pending,   false);
/// assert_eq!(header.ack_request,     false);
/// assert_eq!(header.pan_id_compress, false);
///
/// assert_eq!(
///     frame.header.destination,
///     Some(Address::Short(PanId(0x3412), ShortAddress(0x7856)))
/// );
/// assert_eq!(
///     frame.header.source,
///     Some(Address::Short(PanId(0x3412), ShortAddress(0xbc9a)))
/// );
///
/// assert_eq!(frame.payload, &[0xde, 0xf0]);
///
/// assert_eq!(frame.footer, [0x12, 0x34]);
/// #
/// # Ok(())
/// # }
/// ```
/// Encodes the frame into a buffer
///
/// # Example
///
/// ## allocation allowed
/// ``` rust
/// use ieee802154::mac::{
///   Frame,
///   FrameContent,
///   FooterMode,
///   Address,
///   ShortAddress,
///   FrameType,
///   FrameVersion,
///   Header,
///   PanId,
///   FrameSerDesContext,
/// };
/// use byte::BytesExt;
///
/// let frame = Frame {
///     header: Header {
///         ie_present:      false,
///         seq_no_suppress: false,
///         frame_type:      FrameType::Data,
///         frame_pending:   false,
///         ack_request:     false,
///         pan_id_compress: false,
///         version:         FrameVersion::Ieee802154_2006,
///
///         seq:             0x00,
///         destination: Some(Address::Short(PanId(0x1234), ShortAddress(0x5678))),
///         source:      Some(Address::Short(PanId(0x1234), ShortAddress(0x9abc))),
///         auxiliary_security_header: None,
///     },
///     content: FrameContent::Data,
///     payload: &[0xde, 0xf0],
///     footer:  [0x12, 0x34]
/// };
///
/// // Work also with `let mut bytes = Vec::new()`;
/// let mut bytes = [0u8; 32];
/// let mut len = 0usize;
///
/// bytes.write_with(&mut len, frame, &mut FrameSerDesContext::no_security(FooterMode::Explicit)).unwrap();
///
/// let expected_bytes = [
///     0x01, 0x98,             // frame control
///     0x00,                   // sequence number
///     0x34, 0x12, 0x78, 0x56, // PAN identifier and address of destination
///     0x34, 0x12, 0xbc, 0x9a, // PAN identifier and address of source
///     0xde, 0xf0,             // payload
///     0x12, 0x34              // footer
/// ];
/// assert_eq!(bytes[..len], expected_bytes);
/// ```
///
/// [decode]: #method.try_read
/// [encode]: #method.try_write
#[derive(Copy, Clone, Debug, Eq, Hash, PartialEq)]
#[cfg_attr(feature = "defmt", derive(defmt::Format))]
pub struct Frame<'p> {
    /// Header
    pub header: Header,

    /// Content
    pub content: FrameContent,

    /// Payload
    pub payload: &'p [u8],

    /// Footer
    ///
    /// This is a 2-byte CRC checksum.
    ///
    /// When creating an instance of this struct for encoding, you don't
    /// necessarily need to write an actual CRC checksum here. [`Frame::try_write`]
    /// can omit writing this checksum, for example if the transceiver hardware
    /// automatically adds the checksum for you.
    pub footer: [u8; 2],
}

/// A context that is used for serializing and deserializing frames, which also
/// stores the frame counter
pub struct FrameSerDesContext<'a, AEADBLKCIPH, KEYDESCLO>
where
    AEADBLKCIPH: NewBlockCipher + BlockCipher<BlockSize = U16>,
    KEYDESCLO: KeyDescriptorLookup<AEADBLKCIPH::KeySize>,
{
    /// The footer mode to use when handling frames
    footer_mode: FooterMode,
    /// The security context for handling frames (if any)
    security_ctx: Option<&'a mut SecurityContext<AEADBLKCIPH, KEYDESCLO>>,
}

impl<'a, AEADBLKCIPH, KEYDESCLO> FrameSerDesContext<'a, AEADBLKCIPH, KEYDESCLO>
where
    AEADBLKCIPH: NewBlockCipher + BlockCipher<BlockSize = U16>,
    KEYDESCLO: KeyDescriptorLookup<AEADBLKCIPH::KeySize>,
{
    /// Create a new frame serialization/deserialization context with the specified footer mode
    /// and security context
    pub fn new(
        mode: FooterMode,
        security_ctx: Option<&'a mut SecurityContext<AEADBLKCIPH, KEYDESCLO>>,
    ) -> Self {
        FrameSerDesContext {
            footer_mode: mode,
            security_ctx,
        }
    }
}

impl FrameSerDesContext<'_, Unimplemented, Unimplemented> {
    /// Create a new frame serialization/deserialization context with the specified footer mode,
    /// that does not facilitate any security functionality
    pub fn no_security(mode: FooterMode) -> Self {
        FrameSerDesContext {
            footer_mode: mode,
            security_ctx: None,
        }
    }
}

impl<AEADBLKCIPH, KEYDESCLO>
    TryWrite<&mut FrameSerDesContext<'_, AEADBLKCIPH, KEYDESCLO>> for Frame<'_>
where
    AEADBLKCIPH: NewBlockCipher + BlockCipher<BlockSize = U16> + BlockEncrypt,
    KEYDESCLO: KeyDescriptorLookup<AEADBLKCIPH::KeySize>,
{
    fn try_write(
        self,
        bytes: &mut [u8],
        context: &mut FrameSerDesContext<AEADBLKCIPH, KEYDESCLO>,
    ) -> byte::Result<usize> {
        let mode = &context.footer_mode;
        let offset = &mut 0;

        bytes.write_with(offset, self.header, &context.security_ctx)?;
        bytes.write(offset, self.content)?;

        let mut security_enabled = false;

        if let Some(ctx) = context.security_ctx.as_mut() {
            let write_secured = security::secure_frame(
                self,
                ctx,
                context.footer_mode,
                &mut bytes[*offset..],
            );
            match write_secured {
                Ok(len) => {
                    security_enabled = true;
                    *offset += len
                }
                Err(e) => match e {
                    SecurityError::SecurityNotEnabled => {}
                    _ => return Err(e)?,
                },
            }
        }

        if !security_enabled {
            bytes.write(offset, self.payload.as_ref())?;
        }

        match mode {
            FooterMode::None => {}
            // TODO: recalculate the footer after encryption?
            FooterMode::Explicit => bytes.write(offset, &self.footer[..])?,
        }

        Ok(*offset)
    }
}

impl<'a> Frame<'a> {
    /// Try to read a frame. If the frame is secured, it will be unsecured
    ///
    /// Currently, this function does not support the explicit footer mode,
    /// as the FCS has to be calculated over the payload before it is unsecured,
    /// which isn't implemented yet
    ///
    /// Use [`FrameSerDesContext::no_security`] and/or [`Unimplemented`] if you
    /// do not want to use any security, or simply [`Frame::try_read`]
    pub fn try_read_and_unsecure<AEADBLKCIPH, KEYDESCLO, DEVDESCLO>(
        buf: &'a mut [u8],
        ctx: &mut FrameSerDesContext<'_, AEADBLKCIPH, KEYDESCLO>,
        dev_desc_lo: &mut DEVDESCLO,
    ) -> Result<(Frame<'a>, usize), SecurityError>
    where
        AEADBLKCIPH:
            NewBlockCipher + BlockCipher<BlockSize = U16> + BlockEncrypt,
        KEYDESCLO: KeyDescriptorLookup<AEADBLKCIPH::KeySize>,
        DEVDESCLO: DeviceDescriptorLookup,
    {
        let offset = &mut 0;
        let header: Header = buf.read(offset)?;
        let content = buf.read_with(offset, &header)?;

        let mut tag_size = 0;

        if header.has_security() {
            if let Some(sec_ctx) = ctx.security_ctx.as_mut() {
                tag_size = match security::unsecure_frame(
                    &header,
                    &mut buf[*offset..],
                    sec_ctx,
                    ctx.footer_mode,
                    dev_desc_lo,
                ) {
                    Ok(size) => size,
                    Err(e) => match e {
                        SecurityError::SecurityNotEnabled => 0,
                        _ => return Err(e),
                    },
                };
            } else {
                return Err(SecurityError::InvalidSecContext);
            }
        }
        let payload =
            buf.read_with(offset, Bytes::Len(buf.len() - *offset - tag_size))?;

        let frame = Frame {
            header,
            content,
            payload,
            footer: [0, 0],
        };

        Ok((frame, *offset))
    }
}

impl<'a> TryRead<'a, FooterMode> for Frame<'a> {
    /// Try to read a frame
    ///
    /// Frames that have security enabled can not be processed by this function, and an
    /// error will be returned if the frame contained in `bytes` does have it enabled.
    ///
    /// If you expect to receive secured frames, use [`Frame::try_read_and_unsecure`] instead,
    fn try_read(
        bytes: &'a [u8],
        mode: FooterMode,
    ) -> byte::Result<(Self, usize)> {
        let offset = &mut 0;
        let header: Header = bytes.read(offset)?;
        let content = bytes.read_with(offset, &header)?;

        if header.has_security() {
            return Err(DecodeError::SecurityEnabled)?;
        }

        let (payload, footer) = match mode {
            FooterMode::None => (
                bytes.read_with(offset, Bytes::Len(bytes.len() - *offset))?,
                0u16,
            ),
            FooterMode::Explicit => (
                bytes
                    .read_with(offset, Bytes::Len(bytes.len() - *offset - 2))?,
                bytes.read_with(offset, LE)?,
            ),
        };

        let frame = Frame {
            header,
            content,
            payload,
            footer: footer.to_le_bytes(),
        };
        Ok((frame, *offset))
    }
}

///
/// Controls whether the footer is read/written with the frame
///
/// Eventually, this should support three options:
/// 1. Don't read or write the footer
/// 2. Calculate the 2-byte CRC checksum and write that as the footer or check against read value
/// 3. Read into or write the footer from the `footer` field
///
/// For now, only 1 and 3 are supported.
///
/// [`Frame::try_write`](Frame::try_write)
#[derive(Clone, Copy)]
#[cfg_attr(feature = "defmt", derive(defmt::Format))]
pub enum FooterMode {
    /// Don't read/write the footer
    None,
    /// Read into or write the footer from the `footer` field
    Explicit,
}

impl Default for FooterMode {
    fn default() -> Self {
        Self::None
    }
}

/// Content of a frame
#[derive(Clone, Copy, Debug, Eq, Hash, PartialEq)]
#[cfg_attr(feature = "defmt", derive(defmt::Format))]
pub enum FrameContent {
    /// Beacon frame content
    Beacon(Beacon),
    /// Data frame
    Data,
    /// Acknowledgement frame
    Acknowledgement,
    /// MAC command frame
    Command(Command),
    /// Multipurpose frame
    Multipurpose,

    /// Fragment of Fragment Ack frame
    FragOrFragAck,

    /// Extended frame
    Extended,
}

impl TryWrite for FrameContent {
    fn try_write(self, bytes: &mut [u8], _ctx: ()) -> byte::Result<usize> {
        let offset = &mut 0;
        match self {
            FrameContent::Beacon(beacon) => bytes.write(offset, beacon)?,
            FrameContent::Command(command) => bytes.write(offset, command)?,
            _ => (),
        };
        Ok(*offset)
    }
}

impl TryRead<'_, &Header> for FrameContent {
    fn try_read(bytes: &[u8], header: &Header) -> byte::Result<(Self, usize)> {
        let offset = &mut 0;
        Ok((
            match header.frame_type {
                FrameType::Beacon => FrameContent::Beacon(bytes.read(offset)?),
                FrameType::Data => FrameContent::Data,
                FrameType::Acknowledgement => FrameContent::Acknowledgement,
<<<<<<< HEAD
                FrameType::MacCommand => FrameContent::Command(bytes.read(offset)?),
                FrameType::Multipurpose => FrameContent::Multipurpose,
                FrameType::FragOrFragAck => FrameContent::FragOrFragAck,
                FrameType::Extended => FrameContent::Extended,
=======
                FrameType::MacCommand => {
                    FrameContent::Command(bytes.read(offset)?)
                }
>>>>>>> 9752106e
            },
            *offset,
        ))
    }
}

/// Signals an error that occured while decoding bytes
#[derive(Clone, Copy, Debug, Eq, Hash, PartialEq)]
#[cfg_attr(feature = "defmt", derive(defmt::Format))]
pub enum DecodeError {
    /// Buffer does not contain enough bytes
    NotEnoughBytes,

    /// The frame type is invalid
    InvalidFrameType(u8),

    /// Security is enabled on the frame, and `try_read` is called. [`Frame::try_read_and_unsecure`] should be called instead.
    SecurityEnabled,

    /// The frame's address mode is invalid
    InvalidAddressMode(u8),

    /// The frame's version is invalid or not supported
    InvalidFrameVersion(u8),

    /// The auxiliary security header's security level is invalid
    InvalidSecurityLevel(u8),

    /// The auxiliary security header's key identifier mode is invalid
    InvalidKeyIdentifierMode(u8),

    /// Security is enabled, but no Securty Context is provided
    MissingSecurityCtx,

    /// Security is enabled, but no Auxiliary Security Header is present
    AuxSecHeaderAbsent,

    /// The data stream contains an invalid value
    InvalidValue,
}

impl From<DecodeError> for byte::Error {
    fn from(e: DecodeError) -> Self {
        match e {
            DecodeError::NotEnoughBytes => byte::Error::Incomplete,
            DecodeError::InvalidFrameType(_) => byte::Error::BadInput {
                err: "InvalidFrameType",
            },
            DecodeError::InvalidAddressMode(_) => byte::Error::BadInput {
                err: "InvalidAddressMode",
            },
            DecodeError::InvalidFrameVersion(_) => byte::Error::BadInput {
                err: "InvalidFrameVersion",
            },
            DecodeError::InvalidValue => byte::Error::BadInput {
                err: "InvalidValue",
            },
            DecodeError::InvalidSecurityLevel(_) => byte::Error::BadInput {
                err: "InvalidSecurityLevel",
            },
            DecodeError::InvalidKeyIdentifierMode(_) => byte::Error::BadInput {
                err: "InvalidKeyIdentifierMode",
            },
            DecodeError::MissingSecurityCtx => byte::Error::BadInput {
                err: "MissingSecurityCtx",
            },
            DecodeError::AuxSecHeaderAbsent => byte::Error::BadInput {
                err: "AuxSecHeaderAbsent",
            },
            DecodeError::SecurityEnabled => byte::Error::BadInput {
                err: "SecurityEnabled (use Frame::try_read_and_unsecure)",
            },
        }
    }
}

/// Errors that can occur while securing or unsecuring a frame
#[derive(Clone, Copy, Debug, Eq, Hash, PartialEq)]
#[cfg_attr(feature = "defmt", derive(defmt::Format))]
pub enum EncodeError {
    /// Something went wrong while writing a frame's bytes to the destination
    WriteError,
    /// Security is enabled but no security context is specified
    MissingSecurityCtx,
    /// Something went wrong, but it is unclear what/how it did
    UnknownError,
}

impl From<EncodeError> for byte::Error {
    fn from(e: EncodeError) -> Self {
        match e {
            EncodeError::WriteError => {
                byte::Error::BadInput { err: "WriteError" }
            }
            EncodeError::MissingSecurityCtx => byte::Error::BadInput {
                err: "MissingSecurityCtx",
            },
            EncodeError::UnknownError => byte::Error::BadInput {
                err: "UnknownError",
            },
        }
    }
}

#[cfg(test)]
mod tests {
    use crate::mac::beacon;
    use crate::mac::command;
    use crate::mac::frame::*;
    use crate::mac::{
        Address, ExtendedAddress, FrameVersion, PanId, ShortAddress,
    };

    #[test]
    fn decode_ver0_pan_id_compression() {
        let data = [
            0x41, 0x88, 0x91, 0x8f, 0x20, 0xff, 0xff, 0x33, 0x44, 0x00, 0x00,
        ];

        let frame: Frame = data.read_with(&mut 0, FooterMode::None).unwrap();
        let hdr = frame.header;
        assert_eq!(hdr.frame_type, FrameType::Data);
        assert_eq!(hdr.has_security(), false);
        assert_eq!(hdr.frame_pending, false);
        assert_eq!(hdr.ack_request, false);
        assert_eq!(hdr.pan_id_compress, true);
        assert_eq!(hdr.version, FrameVersion::Ieee802154_2003);
        assert_eq!(
            frame.header.destination,
            Some(Address::Short(PanId(0x208f), ShortAddress(0xffff)))
        );
        assert_eq!(
            frame.header.source,
            Some(Address::Short(PanId(0x208f), ShortAddress(0x4433)))
        );
        assert_eq!(frame.header.seq, 145);
    }

    #[test]
    fn decode_ver0_pan_id_compression_bad() {
        let data = [
            0x41, 0x80, 0x91, 0x8f, 0x20, 0xff, 0xff, 0x33, 0x44, 0x00, 0x00,
        ];
        let frame = data.read_with::<Frame>(&mut 0, FooterMode::None);
        assert!(frame.is_err());
        if let Err(e) = frame {
            assert_eq!(e, DecodeError::InvalidAddressMode(0).into())
        }
    }

    #[test]
    fn decode_ver0_extended() {
        let data = [
            0x21, 0xc8, 0x8b, 0xff, 0xff, 0x02, 0x00, 0x23, 0x00, 0x60, 0xe2,
            0x16, 0x21, 0x1c, 0x4a, 0xc2, 0xae, 0xaa, 0xbb, 0xcc,
        ];
        let frame: Frame = data.read_with(&mut 0, FooterMode::None).unwrap();
        let hdr = frame.header;
        assert_eq!(hdr.frame_type, FrameType::Data);
        assert_eq!(hdr.has_security(), false);
        assert_eq!(hdr.frame_pending, false);
        assert_eq!(hdr.ack_request, true);
        assert_eq!(hdr.pan_id_compress, false);
        assert_eq!(hdr.version, FrameVersion::Ieee802154_2003);
        assert_eq!(
            frame.header.destination,
            Some(Address::Short(PanId(0xffff), ShortAddress(0x0002)))
        );
        assert_eq!(
            frame.header.source,
            Some(Address::Extended(
                PanId(0x0023),
                ExtendedAddress(0xaec24a1c2116e260)
            ))
        );
        assert_eq!(frame.header.seq, 139);
    }

    #[test]
    fn encode_ver0_short() {
        let frame = Frame {
            header: Header {
                ie_present: false,
                seq_no_suppress: false,
                frame_type: FrameType::Data,
                frame_pending: false,
                ack_request: false,
                pan_id_compress: false,
                version: FrameVersion::Ieee802154_2003,
                destination: Some(Address::Short(
                    PanId(0x1234),
                    ShortAddress(0x5678),
                )),
                source: Some(Address::Short(
                    PanId(0x4321),
                    ShortAddress(0x9abc),
                )),
                seq: 0x01,
                auxiliary_security_header: None,
            },
            content: FrameContent::Data,
            payload: &[0xde, 0xf0],
            footer: [0x00, 0x00],
        };
        let mut buf = [0u8; 32];
        let mut len = 0usize;
        buf.write_with(
            &mut len,
            frame,
            &mut FrameSerDesContext::no_security(FooterMode::None),
        )
        .unwrap();
        assert_eq!(len, 13);
        assert_eq!(
            buf[..len],
            [
                0x01, 0x88, 0x01, 0x34, 0x12, 0x78, 0x56, 0x21, 0x43, 0xbc,
                0x9a, 0xde, 0xf0
            ]
        );
    }

    #[test]
    fn encode_ver1_extended() {
        let frame = Frame {
            header: Header {
                ie_present: false,
                seq_no_suppress: false,
                frame_type: FrameType::Beacon,
                frame_pending: true,
                ack_request: false,
                pan_id_compress: false,
                version: FrameVersion::Ieee802154_2006,
                destination: Some(Address::Extended(
                    PanId(0x1234),
                    ExtendedAddress(0x1122334455667788),
                )),
                source: Some(Address::Short(
                    PanId(0x4321),
                    ShortAddress(0x9abc),
                )),
                seq: 0xff,
                auxiliary_security_header: None,
            },
            content: FrameContent::Beacon(beacon::Beacon {
                superframe_spec: beacon::SuperframeSpecification {
                    beacon_order: beacon::BeaconOrder::OnDemand,
                    superframe_order: beacon::SuperframeOrder::Inactive,
                    final_cap_slot: 15,
                    battery_life_extension: false,
                    pan_coordinator: false,
                    association_permit: false,
                },
                guaranteed_time_slot_info:
                    beacon::GuaranteedTimeSlotInformation::new(),
                pending_address: beacon::PendingAddress::new(),
            }),
            payload: &[0xde, 0xf0],
            footer: [0x00, 0x00],
        };
        let mut buf = [0u8; 32];
        let mut len = 0usize;
        buf.write_with(
            &mut len,
            frame,
            &mut FrameSerDesContext::no_security(FooterMode::None),
        )
        .unwrap();
        assert_eq!(len, 23);
        assert_eq!(
            buf[..len],
            [
                0x10, 0x9c, 0xff, 0x34, 0x12, 0x88, 0x77, 0x66, 0x55, 0x44,
                0x33, 0x22, 0x11, 0x21, 0x43, 0xbc, 0x9a, 0xff, 0x0f, 0x00,
                0x00, 0xde, 0xf0
            ]
        );
    }

    #[test]
    fn encode_ver0_pan_compress() {
        let frame = Frame {
            header: Header {
                ie_present: false,
                seq_no_suppress: false,
                frame_type: FrameType::Acknowledgement,
                frame_pending: false,
                ack_request: false,
                pan_id_compress: true,
                version: FrameVersion::Ieee802154_2003,
                destination: Some(Address::Extended(
                    PanId(0x1234),
                    ExtendedAddress(0x1122334455667788),
                )),
                source: Some(Address::Short(
                    PanId(0x1234),
                    ShortAddress(0x9abc),
                )),
                seq: 0xff,
                auxiliary_security_header: None,
            },
            content: FrameContent::Acknowledgement,
            payload: &[],
            footer: [0x00, 0x00],
        };
        let mut buf = [0u8; 32];
        let mut len = 0usize;
        buf.write_with(
            &mut len,
            frame,
            &mut FrameSerDesContext::no_security(FooterMode::None),
        )
        .unwrap();
        assert_eq!(len, 15);
        assert_eq!(
            buf[..len],
            [
                0x42, 0x8c, 0xff, 0x34, 0x12, 0x88, 0x77, 0x66, 0x55, 0x44,
                0x33, 0x22, 0x11, 0xbc, 0x9a
            ]
        );
    }

    #[test]
    fn encode_ver2_none() {
        let frame = Frame {
            header: Header {
                ie_present: false,
                seq_no_suppress: false,
                frame_type: FrameType::MacCommand,
                frame_pending: false,
                ack_request: true,
                pan_id_compress: false,
                version: FrameVersion::Ieee802154,
                destination: None,
                source: Some(Address::Short(
                    PanId(0x1234),
                    ShortAddress(0x9abc),
                )),
                seq: 0xff,
                auxiliary_security_header: None,
            },
            content: FrameContent::Command(command::Command::DataRequest),
            payload: &[],
            footer: [0x00, 0x00],
        };
        let mut buf = [0u8; 32];
        let mut len = 0usize;
        buf.write_with(
            &mut len,
            frame,
            &mut FrameSerDesContext::no_security(FooterMode::None),
        )
        .unwrap();
        assert_eq!(len, 8);
        assert_eq!(
            buf[..len],
            [0x23, 0xa0, 0xff, 0x34, 0x12, 0xbc, 0x9a, 0x04]
        );
    }
}<|MERGE_RESOLUTION|>--- conflicted
+++ resolved
@@ -436,16 +436,10 @@
                 FrameType::Beacon => FrameContent::Beacon(bytes.read(offset)?),
                 FrameType::Data => FrameContent::Data,
                 FrameType::Acknowledgement => FrameContent::Acknowledgement,
-<<<<<<< HEAD
                 FrameType::MacCommand => FrameContent::Command(bytes.read(offset)?),
                 FrameType::Multipurpose => FrameContent::Multipurpose,
                 FrameType::FragOrFragAck => FrameContent::FragOrFragAck,
                 FrameType::Extended => FrameContent::Extended,
-=======
-                FrameType::MacCommand => {
-                    FrameContent::Command(bytes.read(offset)?)
-                }
->>>>>>> 9752106e
             },
             *offset,
         ))
